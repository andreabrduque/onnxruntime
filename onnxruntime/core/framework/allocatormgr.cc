// Copyright (c) Microsoft Corporation. All rights reserved.
// Licensed under the MIT License.

#include "core/framework/allocatormgr.h"
#include "core/framework/bfc_arena.h"
#include "core/common/logging/logging.h"
#include <mutex>
#include <sstream>
#include <unordered_map>
#include <limits>

namespace onnxruntime {
using namespace common;

namespace {
int32_t MakeKey(OrtMemType mem_type, OrtDevice device) {
  // shorten device id so we can fit everything
  uint8_t short_device = gsl::narrow<uint8_t>(device.Id());
  // and convert mem_type. OrtMemType weirdly uses -2 as the first value so we offset by that before narrowing
  uint8_t ort_mem_type = gsl::narrow<uint8_t>(mem_type + 2);

  // NOTE: OrtMemType is the type of memory for a kernel's input/output
  //       OrtDevice.MemType is the device memory type.
  return int32_t(device.Type()) << 24 | int32_t(device.MemType()) << 16 | short_device << 8 | ort_mem_type;
}
}  // namespace

AllocatorPtr CreateAllocator(const AllocatorCreationInfo& info) {
  auto device_allocator = info.device_alloc_factory(info.device_id);

  if (info.use_arena) {
    size_t max_mem = info.arena_cfg.max_mem == 0 ? BFCArena::DEFAULT_MAX_MEM : info.arena_cfg.max_mem;
    int initial_chunk_size_bytes = info.arena_cfg.initial_chunk_size_bytes == -1
                                       ? BFCArena::DEFAULT_INITIAL_CHUNK_SIZE_BYTES
                                       : info.arena_cfg.initial_chunk_size_bytes;
    int max_dead_bytes_per_chunk = info.arena_cfg.max_dead_bytes_per_chunk == -1
                                       ? BFCArena::DEFAULT_MAX_DEAD_BYTES_PER_CHUNK
                                       : info.arena_cfg.max_dead_bytes_per_chunk;
    int initial_growth_chunk_size_bytes = info.arena_cfg.initial_growth_chunk_size_bytes == -1
                                              ? BFCArena::DEFAULT_INITIAL_GROWTH_CHUNK_SIZE_BYTES
                                              : info.arena_cfg.initial_growth_chunk_size_bytes;
    ArenaExtendStrategy arena_extend_str;
    switch (info.arena_cfg.arena_extend_strategy) {
      case static_cast<int>(ArenaExtendStrategy::kSameAsRequested):
        arena_extend_str = ArenaExtendStrategy::kSameAsRequested;
        break;
      case -1:  // default value supplied by user
      case static_cast<int>(ArenaExtendStrategy::kNextPowerOfTwo):
        arena_extend_str = ArenaExtendStrategy::kNextPowerOfTwo;
        break;
      default:
        LOGS_DEFAULT(ERROR) << "Received invalid value of arena_extend_strategy "
                            << info.arena_cfg.arena_extend_strategy;
        return nullptr;
    }

<<<<<<< HEAD
    if (info.use_stream_aware_arena) {
      return AllocatorPtr(
          std::make_unique<StreamAwareArena>(std::move(device_allocator),
                                             max_mem,
                                             info.enable_cross_stream_reusing,
                                             arena_extend_str,
                                             initial_chunk_size_bytes,
                                             max_dead_bytes_per_chunk,
                                             initial_growth_chunk_size_bytes));
    } else {
      return AllocatorPtr(
          std::make_unique<BFCArena>(std::move(device_allocator),
                                     max_mem,
                                     arena_extend_str,
                                     initial_chunk_size_bytes,
                                     max_dead_bytes_per_chunk,
                                     initial_growth_chunk_size_bytes));
    }
=======
    return AllocatorPtr(std::make_unique<BFCArena>(std::move(device_allocator),
                                                   max_mem,
                                                   arena_extend_str,
                                                   initial_chunk_size_bytes,
                                                   max_dead_bytes_per_chunk,
                                                   initial_growth_chunk_size_bytes));
>>>>>>> 173bcdbc
  } else {
    return device_allocator;
  }
}

// Update allocator in the provider if already present; ignore if not.
void AllocatorManager::ReplaceAllocator(AllocatorPtr allocator) {
  const auto& info = allocator->Info();
  auto iter = allocators_.find(MakeKey(info.mem_type, info.device));
  if (iter != allocators_.end()) {
    iter->second = allocator;
  }
}

void AllocatorManager::InsertAllocator(AllocatorPtr allocator) {
  const OrtMemoryInfo& info = allocator->Info();
  int32_t key = MakeKey(info.mem_type, info.device);
  auto iter = allocators_.find(key);
  if (iter != allocators_.end()) {
    ORT_THROW("Duplicate allocator for OrtMemType:", info.mem_type, " device:", info.device.ToString(),
              " Existing allocator: ", iter->second->Info().name,
              " New allocator: ", allocator->Info().name);
  }

  allocators_[key] = allocator;
}

AllocatorPtr AllocatorManager::GetAllocator(OrtMemType mem_type, OrtDevice device) const {
  auto iter = allocators_.find(MakeKey(mem_type, device));
  return iter != allocators_.end() ? iter->second : nullptr;
}
}  // namespace onnxruntime<|MERGE_RESOLUTION|>--- conflicted
+++ resolved
@@ -54,7 +54,6 @@
         return nullptr;
     }
 
-<<<<<<< HEAD
     if (info.use_stream_aware_arena) {
       return AllocatorPtr(
           std::make_unique<StreamAwareArena>(std::move(device_allocator),
@@ -73,14 +72,6 @@
                                      max_dead_bytes_per_chunk,
                                      initial_growth_chunk_size_bytes));
     }
-=======
-    return AllocatorPtr(std::make_unique<BFCArena>(std::move(device_allocator),
-                                                   max_mem,
-                                                   arena_extend_str,
-                                                   initial_chunk_size_bytes,
-                                                   max_dead_bytes_per_chunk,
-                                                   initial_growth_chunk_size_bytes));
->>>>>>> 173bcdbc
   } else {
     return device_allocator;
   }

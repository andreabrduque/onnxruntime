// Copyright (c) Microsoft Corporation. All rights reserved.
// Licensed under the MIT License.

#pragma once

#include "core/graph/basic_types.h"
#include "core/framework/allocator.h"
#include "core/framework/data_types.h"
#include "core/framework/framework_common.h"
#include "core/framework/iexecutor.h"
#include "core/framework/session_state.h"
#include "core/framework/session_options.h"

namespace ONNX_NAMESPACE {
class TensorShapeProto;
class TensorProto;
std::ostream& operator<<(std::ostream& out, const TensorShapeProto& shape_proto);
std::ostream& operator<<(std::ostream& out, const TensorProto& tensor_proto);
}  // namespace ONNX_NAMESPACE

namespace onnxruntime {
class ExecutionProviders;
struct FeedsFetchesInfo;
class FeedsFetchesManager;
struct MLValueCopyInfo;
class Graph;
class KernelDef;
class KernelRegistryManager;
class IExecutionProvider;
class Node;
class Tensor;
struct KernelCreateInfo;
#ifdef ENABLE_TRAINING
struct PartialGraphExecutionState;
typedef std::unordered_map<std::string, OrtValue> OrtValueCache;
typedef std::shared_ptr<OrtValueCache> OrtValueCachePtr;
#endif

namespace logging {
class Logger;
}

namespace utils {
void* DefaultAlloc(size_t size);
void DefaultFree(void* p);

/// <summary>
// Do the placement new for strings on pre-allocated buffer
// `elements` times.
/// </summary>
/// <param name="p_data"></param>
/// <param name="elements"></param>
void ConstructStrings(void* p_data, int64_t elements);

/// <summary>
/// Destroy std::string objects in the contiquous chunk of memory
/// by explicitely invoking ~string();
/// </summary>
/// <param name="p_data"></param>
/// <param name="elements"></param>
void DestroyStrings(void* p_data, int64_t elements);

const std::string& GetNodeInputProviderType(const SessionState::NodeInfo& info);

// EP used for internal testing. We define it here as it's used in ProviderIsCpuBased, but we don't want
// it to be in the public header include/onnxruntime/core/graph/constants.h as it's purely internal.
constexpr const char* kInternalTestingExecutionProvider = "InternalTestingExecutionProvider";

// return true if the execution provider is CPU based (meaning no copies to device are required)
bool ProviderIsCpuBased(const std::string& provider_type);

common::Status CopyOneInputAcrossDevices(const SessionState& session_state, const std::string& input_name,
                                         const OrtValue& orig_mlvalue, OrtValue& new_mlvalue);

// Searches the allocation plan from the session_state to find the OrtMemoryInfo for the value 'name'.
const OrtMemoryInfo& FindMemoryInfoForValue(const SessionState& session_state,
                                            const std::string& name);

// Initialize the feed and fetch copy info using session_state.
// Determines the device that each graph input that will be fed will be consumed on,
// and the device that each graph output that will be fetched will be created on.
common::Status InitializeFeedFetchCopyInfo(const SessionState& session_state,
                                           FeedsFetchesManager& feeds_fetches_manager);

// Finalize the feed and fetch copy info using session_state and the device and location information from the feeds
// and fetches that will be used in graph execution.
void FinalizeFeedFetchCopyInfo(FeedsFetchesManager& feeds_fetches_manager,
                               const std::vector<OrtDevice>& feed_locations,
                               const std::vector<const OrtMemoryInfo*>& fetch_alloc_info);

// Execute the main graph. The feed_fetches_manager will be finalized based on the provided feeds and fetches.
common::Status ExecuteGraph(const SessionState& session_state, FeedsFetchesManager& feeds_fetches_manager,
                            const std::vector<OrtValue>& feeds, std::vector<OrtValue>& fetches,
                            ExecutionMode execution_mode, const bool& terminate_flag, const logging::Logger& logger,
                            bool only_execute_path_to_fetches = false,
                            Stream* parent_stream = nullptr);

#ifdef ENABLE_TRAINING
common::Status ExecutePartialGraph(const SessionState& session_state, FeedsFetchesManager& feeds_fetches_manager,
                                   const std::vector<OrtValue>& feeds, std::vector<OrtValue>& fetches,
                                   const logging::Logger& logger, PartialGraphExecutionState& state,
<<<<<<< HEAD
                                   const OrtValueCachePtr& cache, const bool& terminate_flag,
                                   Stream* parent_stream);
=======
                                   const OrtValueCachePtr& cache,
                                   int32_t partial_graph_index);
>>>>>>> 173bcdbc
#endif

// Execute a subgraph. The feeds_fetches_manager should have been finalized prior to calling this function.
// See IControlFlowNode::SetupSubgraphExecutionInfo usage in the control flow kernels.
common::Status ExecuteSubgraph(const SessionState& session_state, const FeedsFetchesManager& feeds_fetches_manager,
                               const std::vector<OrtValue>& feeds, std::vector<OrtValue>& fetches,
                               const std::unordered_map<size_t, IExecutor::CustomAllocator>& fetch_allocators,
                               ExecutionMode execution_mode, const bool& terminate_flag, const logging::Logger& logger,
                               Stream* parent_stream);

bool IsInputOnCpu(const Node& node, const KernelCreateInfo* p_kci, size_t index);

template <typename T>
constexpr ONNXTensorElementDataType GetONNXTensorElementDataType() {
  return ONNX_TENSOR_ELEMENT_DATA_TYPE_UNDEFINED;
}

template <>
constexpr ONNXTensorElementDataType GetONNXTensorElementDataType<bool>() {
  return ONNX_TENSOR_ELEMENT_DATA_TYPE_BOOL;
}

template <>
constexpr ONNXTensorElementDataType GetONNXTensorElementDataType<std::string>() {
  return ONNX_TENSOR_ELEMENT_DATA_TYPE_STRING;
}

template <>
constexpr ONNXTensorElementDataType GetONNXTensorElementDataType<float>() {
  return ONNX_TENSOR_ELEMENT_DATA_TYPE_FLOAT;
}

template <>
constexpr ONNXTensorElementDataType GetONNXTensorElementDataType<double>() {
  return ONNX_TENSOR_ELEMENT_DATA_TYPE_DOUBLE;
}

template <>
constexpr ONNXTensorElementDataType GetONNXTensorElementDataType<MLFloat16>() {
  return ONNX_TENSOR_ELEMENT_DATA_TYPE_FLOAT16;
}

template <>
constexpr ONNXTensorElementDataType GetONNXTensorElementDataType<BFloat16>() {
  return ONNX_TENSOR_ELEMENT_DATA_TYPE_BFLOAT16;
}

template <>
constexpr ONNXTensorElementDataType GetONNXTensorElementDataType<int8_t>() {
  return ONNX_TENSOR_ELEMENT_DATA_TYPE_INT8;
}

template <>
constexpr ONNXTensorElementDataType GetONNXTensorElementDataType<uint8_t>() {
  return ONNX_TENSOR_ELEMENT_DATA_TYPE_UINT8;
}

template <>
constexpr ONNXTensorElementDataType GetONNXTensorElementDataType<int16_t>() {
  return ONNX_TENSOR_ELEMENT_DATA_TYPE_INT16;
}

template <>
constexpr ONNXTensorElementDataType GetONNXTensorElementDataType<uint16_t>() {
  return ONNX_TENSOR_ELEMENT_DATA_TYPE_UINT16;
}

template <>
constexpr ONNXTensorElementDataType GetONNXTensorElementDataType<int32_t>() {
  return ONNX_TENSOR_ELEMENT_DATA_TYPE_INT32;
}

template <>
constexpr ONNXTensorElementDataType GetONNXTensorElementDataType<uint32_t>() {
  return ONNX_TENSOR_ELEMENT_DATA_TYPE_UINT32;
}

template <>
constexpr ONNXTensorElementDataType GetONNXTensorElementDataType<int64_t>() {
  return ONNX_TENSOR_ELEMENT_DATA_TYPE_INT64;
}

template <>
constexpr ONNXTensorElementDataType GetONNXTensorElementDataType<uint64_t>() {
  return ONNX_TENSOR_ELEMENT_DATA_TYPE_UINT64;
}

int32_t ONNXTensorElementDataTypeToProtoTensorType(ONNXTensorElementDataType);

#ifdef ENABLE_TRAINING
common::Status VerifyInputTensorsAllocatedContiguously(OpKernelContext* context);
#endif

}  // namespace utils
}  // namespace onnxruntime<|MERGE_RESOLUTION|>--- conflicted
+++ resolved
@@ -99,13 +99,11 @@
 common::Status ExecutePartialGraph(const SessionState& session_state, FeedsFetchesManager& feeds_fetches_manager,
                                    const std::vector<OrtValue>& feeds, std::vector<OrtValue>& fetches,
                                    const logging::Logger& logger, PartialGraphExecutionState& state,
-<<<<<<< HEAD
-                                   const OrtValueCachePtr& cache, const bool& terminate_flag,
+                                   const OrtValueCachePtr& cache, 
+                                   //TODO: merge the change in https://github.com/microsoft/onnxruntime/commit/34ebf7d3dd32e14295a409db08a667d6d236aeb6
+                                   const bool& terminate_flag,
+                                   int32_t partial_graph_index,
                                    Stream* parent_stream);
-=======
-                                   const OrtValueCachePtr& cache,
-                                   int32_t partial_graph_index);
->>>>>>> 173bcdbc
 #endif
 
 // Execute a subgraph. The feeds_fetches_manager should have been finalized prior to calling this function.
